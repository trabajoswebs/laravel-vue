<script setup lang="ts">
import InputError from '@/components/InputError.vue';
import TextLink from '@/components/TextLink.vue';
import { Button } from '@/components/ui/button';
import { Input } from '@/components/ui/input';
import { Label } from '@/components/ui/label';
import AuthLayout from '@/layouts/AuthLayout.vue';
import { Head, useForm } from '@inertiajs/vue3';
import { LoaderCircle } from 'lucide-vue-next';

defineProps<{
    status?: string;
}>();

const form = useForm({
    email: '',
});

const submit = () => {
    form.post(route('password.email'));
};
</script>

<template>
    <AuthLayout title="Forgot password" description="Enter your email to receive a password reset link">
        <Head title="Forgot password" />

<<<<<<< HEAD
        <div v-if="status" class="mb-4 text-center text-sm font-medium text-green-600">
=======
        <div v-if="status" class="mb-4 text-sm font-medium text-center text-green-600">
>>>>>>> 0f9c0ebc
            {{ status }}
        </div>

        <div class="space-y-6">
            <form @submit.prevent="submit">
                <div class="grid gap-2">
                    <Label for="email">Email address</Label>
                    <Input id="email" type="email" name="email" autocomplete="off" v-model="form.email" autofocus placeholder="email@example.com" />
                    <InputError :message="form.errors.email" />
                </div>

                <div class="my-6 flex items-center justify-start">
                    <Button class="w-full" :disabled="form.processing">
                        <LoaderCircle v-if="form.processing" class="h-4 w-4 animate-spin" />
                        Email password reset link
                    </Button>
                </div>
            </form>

            <div class="space-x-1 text-center text-sm text-muted-foreground">
                <span>Or, return to</span>
                <TextLink :href="route('login')">log in</TextLink>
            </div>
        </div>
    </AuthLayout>
</template><|MERGE_RESOLUTION|>--- conflicted
+++ resolved
@@ -25,11 +25,7 @@
     <AuthLayout title="Forgot password" description="Enter your email to receive a password reset link">
         <Head title="Forgot password" />
 
-<<<<<<< HEAD
-        <div v-if="status" class="mb-4 text-center text-sm font-medium text-green-600">
-=======
         <div v-if="status" class="mb-4 text-sm font-medium text-center text-green-600">
->>>>>>> 0f9c0ebc
             {{ status }}
         </div>
 
